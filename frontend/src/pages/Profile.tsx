--- conflicted
+++ resolved
@@ -295,11 +295,6 @@
         mb={6}
       >
         <TabList>
-<<<<<<< HEAD
-          <Tab>Profile Information</Tab>
-          <Tab>Preferences</Tab>
-          <Tab>Security</Tab>
-=======
           <Tab>
             <HStack spacing={2}>
               <FiUser />
@@ -318,7 +313,6 @@
               <Text>Security</Text>
             </HStack>
           </Tab>
->>>>>>> b042afaf
         </TabList>
 
         <TabPanels>
