import axios, {
  AxiosResponse,
  AxiosError,
  InternalAxiosRequestConfig,
} from "axios";
import {
  Store,
  StoreCreateRequest,
  StoreUpdateRequest,
  Supplier,
  SupplierCreateRequest,
  SupplierUpdateRequest,
  Product,
  ProductCreateRequest,
  ProductUpdateRequest,
  Inventory,
  InventoryCreateRequest,
  InventoryUpdateRequest,
  InventoryQuantityUpdateRequest,
  PurchaseOrder,
  PurchaseOrderCreateRequest,
  PurchaseOrderUpdateRequest,
  PaginatedResponse,
  Organization,
  OrganizationUserResponse,
  OrganizationUserCreateRequest,
  OrganizationUserUpdateRequest,
  User,
} from "../types/api";

<<<<<<< HEAD
const API_BASE_URL =
  (import.meta as any).env?.VITE_API_URL ?? "http://localhost:8080/api";
=======
const API_BASE_URL = import.meta.env.VITE_API_URL ?? "/api";
>>>>>>> b042afaf

// Create axios instance with default config
const api = axios.create({
  baseURL: API_BASE_URL,
  headers: {
    "Content-Type": "application/json",
    "Cache-Control": "no-cache, no-store, must-revalidate",
    Pragma: "no-cache",
    Expires: "0",
  },
  timeout: 10000, // 10 second timeout
});

// Request interceptor to add auth token, organization header, and cache busting
api.interceptors.request.use((config: InternalAxiosRequestConfig) => {
  const token = localStorage.getItem("auth-storage")
    ? JSON.parse(localStorage.getItem("auth-storage")!).token
    : null;

  if (token && config.headers) {
    config.headers.Authorization = `Bearer ${token}`;
  }

  // Add organization header if available
  const organization = localStorage.getItem("currentOrganization");
  if (organization && config.headers) {
    try {
      const orgData = JSON.parse(organization);
      config.headers["X-Organization-Id"] = orgData.id;
    } catch (error) {
      console.warn("Failed to parse organization data:", error);
    }
  }

  // Add cache busting timestamp to all requests
  if (config.params) {
    config.params._t = Date.now();
  } else {
    config.params = { _t: Date.now() };
  }

  return config;
});

// Response interceptor for error handling
api.interceptors.response.use(
  (response: AxiosResponse) => response,
  (error: AxiosError) => {
    if (error.response?.status === 401) {
      // Handle unauthorized access
      localStorage.removeItem("auth-storage");
      window.location.href = "/login";
    }
    return Promise.reject(error);
  }
);

// Store API - Updated for our Spring Boot backend
export const storeAPI = {
  getAll: (params?: any): Promise<AxiosResponse<PaginatedResponse<Store>>> =>
    api.get("/stores", { params }),
  getById: (id: string): Promise<AxiosResponse<Store>> =>
    api.get(`/stores/${id}`),
  create: (data: StoreCreateRequest): Promise<AxiosResponse<Store>> =>
    api.post("/stores", data),
  update: (
    id: string,
    data: StoreUpdateRequest
  ): Promise<AxiosResponse<Store>> => api.put(`/stores/${id}`, data),
  delete: (id: string): Promise<AxiosResponse<void>> =>
    api.delete(`/stores/${id}`),
  getByCode: (code: string): Promise<AxiosResponse<Store>> =>
    api.get(`/stores/code/${code}`),
};

// Inventory API - Updated for our Spring Boot backend
export const inventoryAPI = {
  getAll: (
    params?: any
  ): Promise<AxiosResponse<PaginatedResponse<Inventory>>> =>
    api.get("/inventory", { params }),
  getById: (id: string): Promise<AxiosResponse<Inventory>> =>
    api.get(`/inventory/${id}`),
  getByStore: (storeId: string): Promise<AxiosResponse<Inventory[]>> =>
    api.get(`/inventory/store/${storeId}`),
  getByProduct: (productId: string): Promise<AxiosResponse<Inventory[]>> =>
    api.get(`/inventory/product/${productId}`),
  create: (data: InventoryCreateRequest): Promise<AxiosResponse<Inventory>> =>
    api.post("/inventory", data),
  update: (
    id: string,
    data: InventoryUpdateRequest
  ): Promise<AxiosResponse<Inventory>> => api.put(`/inventory/${id}`, data),
  updateQuantity: (
    id: string,
    data: InventoryQuantityUpdateRequest
  ): Promise<AxiosResponse<Inventory>> =>
    api.patch(`/inventory/${id}/quantity`, data),
  getLowStock: (threshold?: number): Promise<AxiosResponse<Inventory[]>> =>
    api.get("/inventory/low-stock", { params: { threshold } }),
  delete: (id: string): Promise<AxiosResponse<void>> =>
    api.delete(`/inventory/${id}`),
};

// Purchase Orders API - Updated for our Spring Boot backend
export const purchaseOrderAPI = {
  getAll: (
    params?: any
  ): Promise<AxiosResponse<PaginatedResponse<PurchaseOrder>>> =>
    api.get("/purchase-orders", { params }),
  getById: (id: string): Promise<AxiosResponse<PurchaseOrder>> =>
    api.get(`/purchase-orders/${id}`),
  getByPoNumber: (poNumber: string): Promise<AxiosResponse<PurchaseOrder>> =>
    api.get(`/purchase-orders/po-number/${poNumber}`),
  create: (
    data: PurchaseOrderCreateRequest
  ): Promise<AxiosResponse<PurchaseOrder>> =>
    api.post("/purchase-orders", data),
  update: (
    id: string,
    data: PurchaseOrderUpdateRequest
  ): Promise<AxiosResponse<PurchaseOrder>> =>
    api.put(`/purchase-orders/${id}`, data),
  updateStatus: (
    id: string,
    status: string,
    approvedBy?: string
  ): Promise<AxiosResponse<PurchaseOrder>> =>
    api.patch(`/purchase-orders/${id}/status`, null, {
      params: { status, approvedBy },
    }),
  delete: (id: string): Promise<AxiosResponse<void>> =>
    api.delete(`/purchase-orders/${id}`),
};

// Suppliers API - Updated for our Spring Boot backend
export const supplierAPI = {
  getAll: (params?: any): Promise<AxiosResponse<PaginatedResponse<Supplier>>> =>
    api.get("/suppliers", { params }),
  getById: (id: string): Promise<AxiosResponse<Supplier>> =>
    api.get(`/suppliers/${id}`),
  getByCode: (code: string): Promise<AxiosResponse<Supplier>> =>
    api.get(`/suppliers/code/${code}`),
  create: (data: SupplierCreateRequest): Promise<AxiosResponse<Supplier>> =>
    api.post("/suppliers", data),
  update: (
    id: string,
    data: SupplierUpdateRequest
  ): Promise<AxiosResponse<Supplier>> => api.put(`/suppliers/${id}`, data),
  delete: (id: string): Promise<AxiosResponse<void>> =>
    api.delete(`/suppliers/${id}`),
};

// Products API - New for our Spring Boot backend
export const productAPI = {
  getAll: (params?: any): Promise<AxiosResponse<Product[]>> =>
    api.get("/products", { params }),
  getById: (id: string): Promise<AxiosResponse<Product>> =>
    api.get(`/products/${id}`),
  getBySku: (sku: string): Promise<AxiosResponse<Product>> =>
    api.get(`/products/sku/${sku}`),
  getBySupplier: (supplierId: string): Promise<AxiosResponse<Product[]>> =>
    api.get(`/products/supplier/${supplierId}`),
  search: (
    query: string,
    params?: any
  ): Promise<AxiosResponse<PaginatedResponse<Product>>> =>
    api.get("/products/search", { params: { query, ...params } }),
  getCategories: (): Promise<AxiosResponse<string[]>> =>
    api.get("/products/categories"),
  getSubcategories: (category: string): Promise<AxiosResponse<string[]>> =>
    api.get(`/products/categories/${category}/subcategories`),
  getBrands: (): Promise<AxiosResponse<string[]>> =>
    api.get("/products/brands"),
  create: (data: ProductCreateRequest): Promise<AxiosResponse<Product>> =>
    api.post("/products", data),
  update: (
    id: string,
    data: ProductUpdateRequest
  ): Promise<AxiosResponse<Product>> => api.put(`/products/${id}`, data),
  updateStatus: (id: string, status: string): Promise<AxiosResponse<Product>> =>
    api.patch(`/products/${id}/status`, null, { params: { status } }),
  delete: (id: string): Promise<AxiosResponse<void>> =>
    api.delete(`/products/${id}`),
};

// Forecasting API
export const forecastingAPI = {
  getForecast: (storeId: string, productId: string) =>
    api.get(`/api/v1/forecasting/${storeId}/${productId}`),
  generateForecast: (storeId: string) =>
    api.post(`/api/v1/forecasting/${storeId}/generate`),
  getForecastHistory: (storeId: string) =>
    api.get(`/api/v1/forecasting/${storeId}/history`),
  getKPIs: () => api.get("/api/v1/forecasting/dashboard/kpis"),
  createScenario: (data: any) =>
    api.post("/api/v1/forecasting/scenarios", data),
  runScenario: (scenarioId: string) =>
    api.post(`/api/v1/forecasting/scenarios/${scenarioId}/run`),
  trainModel: (data: any) => api.post("/api/v1/forecasting/train", data),
  generateForecastModel: (data: any) =>
    api.post("/api/v1/forecasting/generate", data),
  listModels: () => api.get("/api/v1/forecasting/models"),
};

// Dashboard API
export const dashboardAPI = {
  getKPIs: () => api.get("/api/v1/dashboard/kpis"),
  getAtRiskItems: () => api.get("/api/v1/dashboard/at-risk"),
  getOpenPOs: () => api.get("/api/v1/dashboard/open-pos"),
  getRecentActivity: () => api.get("/api/v1/dashboard/recent-activity"),
};

// Organization Admin API
export const organizationAPI = {
  // Organization management
  getCurrentOrganization: (): Promise<AxiosResponse<Organization>> =>
    api.get("/organizations/current"),
  updateOrganization: (
    id: string,
    data: Partial<Organization>
  ): Promise<AxiosResponse<Organization>> =>
    api.put(`/organizations/${id}`, data),

  // User management within organization
  getOrganizationUsers: (
    orgId: string,
    params?: any
  ): Promise<AxiosResponse<PaginatedResponse<OrganizationUserResponse>>> =>
    api.get(`/orgs/${orgId}/users`, { params }),
  getOrganizationUser: (
    orgId: string,
    userId: string
  ): Promise<AxiosResponse<OrganizationUserResponse>> =>
    api.get(`/orgs/${orgId}/users/${userId}`),
  createOrganizationUser: (
    orgId: string,
    data: OrganizationUserCreateRequest
  ): Promise<AxiosResponse<OrganizationUserResponse>> =>
    api.post(`/orgs/${orgId}/users`, data),
  updateOrganizationUser: (
    orgId: string,
    userId: string,
    data: OrganizationUserUpdateRequest
  ): Promise<AxiosResponse<OrganizationUserResponse>> =>
    api.put(`/orgs/${orgId}/users/${userId}`, data),
  activateUser: (
    orgId: string,
    userId: string
  ): Promise<AxiosResponse<OrganizationUserResponse>> =>
    api.patch(`/orgs/${orgId}/users/${userId}/activate`),
  deactivateUser: (
    orgId: string,
    userId: string
  ): Promise<AxiosResponse<OrganizationUserResponse>> =>
    api.patch(`/orgs/${orgId}/users/${userId}/deactivate`),
  suspendUser: (
    orgId: string,
    userId: string
  ): Promise<AxiosResponse<OrganizationUserResponse>> =>
    api.patch(`/orgs/${orgId}/users/${userId}/suspend`),
  deleteOrganizationUser: (
    orgId: string,
    userId: string
  ): Promise<AxiosResponse<void>> =>
    api.delete(`/orgs/${orgId}/users/${userId}`),
};

// Auth API
export const authAPI = {
  login: (
    email: string,
    password: string
  ): Promise<
    AxiosResponse<{
      accessToken: string;
      user: User;
      organization?: Organization;
    }>
  > => api.post("/auth/login", { email, password }),
  logout: (): Promise<AxiosResponse<void>> => api.post("/auth/logout"),
  refreshToken: (): Promise<AxiosResponse<{ accessToken: string }>> =>
    api.post("/auth/refresh"),
  getCurrentUser: (): Promise<AxiosResponse<User>> => api.get("/auth/me"),
  changePassword: (
    currentPassword: string,
    newPassword: string
  ): Promise<AxiosResponse<void>> =>
    api.post("/auth/change-password", { currentPassword, newPassword }),
};

// Export functions
export const exportAPI = {
  exportInventory: (params?: any) =>
    api.get("/api/v1/export/inventory", {
      params,
      responseType: "blob",
    }),
  exportForecast: (storeId: string) =>
    api.get(`/api/v1/export/forecast/${storeId}`, {
      responseType: "blob",
    }),
  exportPurchaseOrders: (params?: any) =>
    api.get("/api/v1/export/purchase-orders", {
      params,
      responseType: "blob",
    }),
};

export default api;<|MERGE_RESOLUTION|>--- conflicted
+++ resolved
@@ -28,12 +28,7 @@
   User,
 } from "../types/api";
 
-<<<<<<< HEAD
-const API_BASE_URL =
-  (import.meta as any).env?.VITE_API_URL ?? "http://localhost:8080/api";
-=======
 const API_BASE_URL = import.meta.env.VITE_API_URL ?? "/api";
->>>>>>> b042afaf
 
 // Create axios instance with default config
 const api = axios.create({
